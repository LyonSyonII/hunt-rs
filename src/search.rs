use crate::structs::{Buffers, FileType, Output, Search};
use rayon::iter::{ParallelBridge, ParallelIterator};
use std::path::{Path, PathBuf};

type Receiver = crossbeam_channel::Receiver<SearchResult>;
type Sender = crossbeam_channel::Sender<SearchResult>;

impl Search {
    pub fn search(&self) -> Buffers {
        let (sender, receiver) = crossbeam_channel::bounded(8);

        // If no limit, search current directory
        if !self.limit {
            let path = if self.canonicalize {
                std::env::current_dir().expect("Could not read current directory")
            } else {
                std::path::Path::new(".").to_owned()
            };
            return rayon::scope(|s| {
                s.spawn(|_| search_path(&path, self, sender));
                receive_paths(receiver, self)
            });
        }
        // Check if paths are valid and canonicalize if necessary
        let dirs = self.dirs.iter().map(|path| {
            if !path.exists() {
                eprintln!("Error: The {:?} directory does not exist", path);
                std::process::exit(1)
            }

            if self.canonicalize {
                std::borrow::Cow::Owned(path.canonicalize().unwrap_or_else(|_| {
                    eprintln!("Error: The {:?} directory does not exist", path);
                    std::process::exit(1)
                }))
            } else {
                std::borrow::Cow::Borrowed(path)
            }
        });

        // Search in directories
        let received = rayon::scope(move |s| {
            s.spawn(move |_| {
                dirs.into_iter()
                    .par_bridge()
                    .for_each(|dir| search_path(dir.as_ref(), self, sender.clone()))
            });
            receive_paths(receiver, self)
        });

        received
    }
}
enum SearchResult {
    Exact(PathBuf),
    Contains(String),
}

impl std::fmt::Display for SearchResult {
    fn fmt(&self, f: &mut std::fmt::Formatter) -> std::fmt::Result {
        match self {
            SearchResult::Exact(p) => write!(f, "{}", p.display()),
            SearchResult::Contains(s) => f.write_str(s),
        }
    }
}

fn receive_paths(receiver: Receiver, search: &Search) -> Buffers {
    use std::io::Write;

    // -f
    if search.first {
        let Ok(path) = receiver.recv() else {
            if search.output == Output::Normal {
                println!("File not found");
            }
            std::process::exit(0)
        };
        println!("{path}");
        std::process::exit(0)
    }

    let stdout = std::io::stdout();
    let mut stdout = std::io::BufWriter::new(stdout.lock());

    // -ss
    if search.output == Output::SuperSimple {
        while let Ok(path) = receiver.recv() {
            writeln!(stdout, "{path}").unwrap();
        }
        stdout.flush().unwrap();
        std::process::exit(0)
    }

    let mut exact = Vec::with_capacity(8);
    let mut contains = Vec::with_capacity(8);
    while let Ok(path) = receiver.recv() {
        match path {
            SearchResult::Exact(e) => exact.push(e),
            SearchResult::Contains(c) => contains.push(c),
        }
    }
    (exact, contains)
}

fn search_path(dir: &Path, search: &Search, sender: Sender) {
    if let Ok(read) = std::fs::read_dir(dir) {
        read.flatten()
            .par_bridge()
            .for_each(|entry| search_dir(entry, search, sender.clone()));
    } else if search.verbose {
        eprintln!("Could not read {:?}", dir);
    }
}

fn search_dir(entry: std::fs::DirEntry, search: &Search, sender: Sender) {
    // Get entry name
    let fname = entry.file_name();
    let fname = fname.to_string_lossy();
    let sname: std::borrow::Cow<str> = if search.case_sensitive {
        fname.as_ref().into()
    } else {
        fname.to_ascii_lowercase().into()
    };
    let path = entry.path();

    if search.explicit_ignore.binary_search(&path).is_ok() {
        return;
    }

    let hardcoded = || {
        search
            .hardcoded_ignore
            .binary_search_by(|p| std::path::Path::new(p).cmp(&path))
            .is_ok()
    };

    if !search.hidden && (is_hidden(&entry) || hardcoded()) {
        return;
    }

    // Read type of file and check if it should be added to search results
    let is_dir = matches!(entry.file_type(), Ok(ftype) if ftype.is_dir());
    let ftype = match search.ftype {
        FileType::Dir => is_dir,
        FileType::File => !is_dir,
        FileType::All => true,
    };

    let starts = search.starts.is_empty() || sname.starts_with(&search.starts);
    let ends = search.ends.is_empty() || sname.ends_with(&search.ends);

    if starts && ends && ftype {
        // If file name is equal to search name, write it to the "Exact" buffer
        if sname == search.name {
            sender.send(SearchResult::Exact(path.clone())).unwrap();
        }
        // If file name contains the search name, write it to the "Contains" buffer
        else if !search.exact && sname.contains(&search.name) {
            let s = if search.output == Output::Normal {
                crate::print::format_with_highlight(&fname, &sname, &path, search)
            } else {
                path.to_string_lossy().into_owned()
            };
            sender.send(SearchResult::Contains(s)).unwrap();
        }
    }

    // If entry is not a directory, stop function
    if !is_dir {
        return;
    }

    if let Ok(read) = std::fs::read_dir(&path) {
        read.flatten()
            .par_bridge()
            .for_each(|entry| search_dir(entry, search, sender.clone()));
    } else if search.verbose {
        eprintln!("Could not read {:?}", path);
    }
}

// from https://github.com/BurntSushi/ripgrep/blob/master/crates/ignore/src/pathutil.rs

/// Returns true if and only if this entry is considered to be hidden.
///
/// This only returns true if the base name of the path starts with a `.`.
///
/// On Unix, this implements a more optimized check.
#[cfg(unix)]
pub(crate) fn is_hidden(entry: &std::fs::DirEntry) -> bool {
    use std::os::unix::ffi::OsStrExt;

<<<<<<< HEAD
fn par_fold<I, F, T>(iter: I, map: F) -> Buffers
where
    I: IntoIterator<Item = T>,
    <I as IntoIterator>::IntoIter: Send,
    F: Fn(T) -> Buffers + Sync + Send,
    T: Send,
{
    iter.into_iter()
        .par_bridge()
        .map(map)
/*         .fold(new_buffers, |mut acc, results| {
            acc.0.extend(results.0);
            acc.1.extend(results.1);
            acc
        }) */
        .reduce(new_buffers, |mut acc, results| {
            acc.0.extend(results.0);
            acc.1.extend(results.1);
            acc
        })
=======
    file_name(&entry.path()).is_some_and(|name| name.as_bytes().first() == Some(&b'.'))
>>>>>>> 5f76b54b
}

/// Returns true if and only if this entry is considered to be hidden.
///
/// On Windows, this returns true if one of the following is true:
///
/// * The base name of the path starts with a `.`.
/// * The file attributes have the `HIDDEN` property set.
#[cfg(windows)]
pub(crate) fn is_hidden(entry: &std::fs::DirEntry) -> bool {
    use std::os::windows::fs::MetadataExt;
    use winapi_util::file;

    // This looks like we're doing an extra stat call, but on Windows, the
    // directory traverser reuses the metadata retrieved from each directory
    // entry and stores it on the DirEntry itself. So this is "free."
    if let Ok(md) = entry.metadata() {
        if file::is_hidden(md.file_attributes() as u64) {
            return true;
        }
    }
    if let Some(name) = file_name(entry.path()) {
        name.to_str().map(|s| s.starts_with(".")).unwrap_or(false)
    } else {
        false
    }
}

/// The final component of the path, if it is a normal file.
///
/// If the path terminates in ., .., or consists solely of a root of prefix,
/// file_name will return None.
#[cfg(unix)]
pub(crate) fn file_name<P: AsRef<Path> + ?Sized>(path: &P) -> Option<&std::ffi::OsStr> {
    use std::os::unix::ffi::OsStrExt;

    let path = path.as_ref().as_os_str().as_bytes();
    if path.is_empty()
        || path.len() == 1 && path[0] == b'.'
        || path.last() == Some(&b'.')
        || path.len() >= 2 && path[path.len() - 2..] == b".."[..]
    {
        return None;
    }
    let last_slash = memchr::memrchr(b'/', path).map(|i| i + 1).unwrap_or(0);
    Some(std::ffi::OsStr::from_bytes(&path[last_slash..]))
}

/// The final component of the path, if it is a normal file.
///
/// If the path terminates in ., .., or consists solely of a root of prefix,
/// file_name will return None.
#[cfg(not(unix))]
pub(crate) fn file_name<'a, P: AsRef<Path> + ?Sized>(path: &'a P) -> Option<&'a OsStr> {
    path.as_ref().file_name()
}<|MERGE_RESOLUTION|>--- conflicted
+++ resolved
@@ -191,30 +191,7 @@
 pub(crate) fn is_hidden(entry: &std::fs::DirEntry) -> bool {
     use std::os::unix::ffi::OsStrExt;
 
-<<<<<<< HEAD
-fn par_fold<I, F, T>(iter: I, map: F) -> Buffers
-where
-    I: IntoIterator<Item = T>,
-    <I as IntoIterator>::IntoIter: Send,
-    F: Fn(T) -> Buffers + Sync + Send,
-    T: Send,
-{
-    iter.into_iter()
-        .par_bridge()
-        .map(map)
-/*         .fold(new_buffers, |mut acc, results| {
-            acc.0.extend(results.0);
-            acc.1.extend(results.1);
-            acc
-        }) */
-        .reduce(new_buffers, |mut acc, results| {
-            acc.0.extend(results.0);
-            acc.1.extend(results.1);
-            acc
-        })
-=======
     file_name(&entry.path()).is_some_and(|name| name.as_bytes().first() == Some(&b'.'))
->>>>>>> 5f76b54b
 }
 
 /// Returns true if and only if this entry is considered to be hidden.
